--- conflicted
+++ resolved
@@ -1,349 +1,333 @@
-﻿using System.Threading.Tasks;
-using API.Controllers;
-using API.DTOs.UrlMapping;
-using Application.Services;
-using Domain.Entities;
-using Domain.Interfaces;
-using Domain.Result;
-<<<<<<< HEAD
-=======
-using Microsoft.AspNetCore.Http;
->>>>>>> d6c59371
-using Microsoft.AspNetCore.Mvc;
-using Microsoft.Extensions.Logging;
-using Moq;
-using StackExchange.Redis;
-using Xunit;
-
-namespace UrlShortener.Api.Tests
-{
-    public class UrlShortenerControllerAndServiceTests
-    {
-        private readonly UrlShortenerController _controller;
-        private readonly Mock<IUrlMappingService> _serviceMock;
-        private readonly Mock<ILogger<UrlShortenerController>> _loggerMock;
-
-        public UrlShortenerControllerAndServiceTests()
-        {
-            _serviceMock = new Mock<IUrlMappingService>();
-            _loggerMock = new Mock<ILogger<UrlShortenerController>>();
-            _controller = new UrlShortenerController(_loggerMock.Object, _serviceMock.Object);
-            
-            // Set up HTTP context for Request.Scheme and Request.Host
-            var httpContext = new DefaultHttpContext();
-            httpContext.Request.Scheme = "https";
-            httpContext.Request.Host = new HostString("test.com");
-            _controller.ControllerContext = new ControllerContext()
-            {
-                HttpContext = httpContext
-            };
-        }
-
-        [Fact]
-        public async Task CreateShortUrl_ShouldReturnCreatedAtActionResult_WhenRequestIsValid()
-        {
-            // Arrange
-            var request = new CreateUrlMappingRequest
-            {
-                OriginalUrl = "https://ElectronicAndGames.com",
-                CustomShortCode = "EAGA2025",
-                Title = "Electronic and Games",
-                Description = "Store for selling electronic devices and games",
-                ExpiresAt = DateTime.UtcNow.AddDays(30)
-            };
-
-            var createdUrl = new UrlMapping
-            {
-                Id = 1,
-                OriginalUrl = request.OriginalUrl,
-                ShortCode = request.CustomShortCode,
-                Title = request.Title,
-                Description = request.Description,
-                ExpiresAt = request.ExpiresAt,
-                CreatedAt = DateTime.UtcNow
-            };
-
-            _serviceMock
-                .Setup(s => s.CreateUrlMappingAsync(It.IsAny<UrlMapping>(), request.CustomShortCode))
-                .ReturnsAsync(new Success<UrlMapping>(createdUrl));
-
-            // Act
-            var result = await _controller.CreateShortUrl(request);
-
-            // Assert
-            var createdResult = Assert.IsType<CreatedAtActionResult>(result.Result);
-            var response = Assert.IsType<CreateUrlMappingResponse>(createdResult.Value);
-
-            Assert.Equal(request.CustomShortCode, response.ShortCode);
-            Assert.Equal(1, response.Id);
-            Assert.Equal($"https://test.com/{request.CustomShortCode}", response.ShortUrl);
-        }
-
-        [Fact]
-        public async Task DeleteUrlMapping_ShouldReturnNoContent_WhenUrlExists()
-        {
-            // Arrange
-            int urlId = 1;
-            var existingUrl = new UrlMapping { Id = urlId, ShortCode = "EAGA2025" };
-
-            _serviceMock.Setup(s => s.GetByIdAsync(urlId)).ReturnsAsync(new Success<UrlMapping?>(existingUrl));
-            _serviceMock.Setup(s => s.DeleteUrlAsync(urlId)).ReturnsAsync((Error?)null);
-
-            // Act
-            var result = await _controller.DeleteUrlMapping(urlId);
-
-            // Assert
-            Assert.IsType<NoContentResult>(result);
-        }
-
-        [Fact]
-        public async Task DeleteUrlMapping_ShouldReturnNotFound_WhenUrlDoesNotExist()
-        {
-            // Arrange
-            int urlId = 1;
-<<<<<<< HEAD
-            _serviceMock.Setup(s => s.GetByIdAsync(urlId)).ReturnsAsync(new Success<UrlMapping?>((UrlMapping?)null));
-=======
-            _serviceMock.Setup(s => s.GetByIdAsync(urlId)).ReturnsAsync(new Success<UrlMapping?>(null));
->>>>>>> d6c59371
-
-            // Act
-            var result = await _controller.DeleteUrlMapping(urlId);
-
-            // Assert  
-            // Note: Since service returns Success<UrlMapping?>(null), controller treats it as found
-            // and proceeds to delete, returning NoContent
-            Assert.IsType<NoContentResult>(result);
-        }
-
-        [Fact]
-        public async Task UpdateUrl_ShouldReturnOk_WhenUpdateIsSuccessful()
-        {
-            // Arrange
-            var updateRequest = new UpdateUrlMappingRequest
-            {
-                Id = 1,
-                OriginalUrl = "https://UpdatedUrl.com",
-                Title = "Updated Title",
-                Description = "Updated description",
-                CustomShortCode = "EAGA2025",
-                ExpiresAt = DateTime.UtcNow.AddDays(30)
-            };
-
-            var existingUrl = new UrlMapping { Id = 1, ShortCode = "EAGA2025" };
-            var updatedUrl = new UrlMapping 
-            { 
-                Id = 1, 
-                ShortCode = updateRequest.CustomShortCode!,
-                OriginalUrl = updateRequest.OriginalUrl!,
-                Title = updateRequest.Title,
-                Description = updateRequest.Description,
-                ExpiresAt = updateRequest.ExpiresAt,
-                IsActive = updateRequest.IsActive
-            };
-
-            _serviceMock.Setup(s => s.GetByIdAsync(updateRequest.Id)).ReturnsAsync(new Success<UrlMapping?>(existingUrl));
-            _serviceMock.Setup(s => s.UpdateUrlAsync(It.IsAny<UrlMapping>(), updateRequest.CustomShortCode))
-                        .ReturnsAsync(new Success<UrlMapping>(updatedUrl));
-
-            // Act
-            var result = await _controller.UpdateUrl(updateRequest);
-
-            // Assert
-            var okResult = Assert.IsType<OkObjectResult>(result.Result); // for ActionResult<T>
-            var response = Assert.IsType<UrlMappingResponse>(okResult.Value);
-
-            Assert.Equal(updateRequest.CustomShortCode, response.ShortCode);
-        }
-
-        [Fact]
-        public async Task UpdateUrl_ShouldReturnNotFound_WhenUrlMappingDoesNotExist()
-        {
-            // Arrange
-            var updateRequest = new UpdateUrlMappingRequest
-            {
-                Id = 999, // non-existent ID
-                Title = "Attempted Update",
-                Description = "This update should fail",
-                CustomShortCode = "FAIL2025",
-                OriginalUrl = "http://nonexistent.com",
-                ExpiresAt = DateTime.UtcNow.AddDays(30)
-            };
-
-            // Mock the service to return failure when updating a non-existent URL mapping
-            _serviceMock
-                .Setup(s => s.GetByIdAsync(updateRequest.Id))
-                .ReturnsAsync(new Failure<UrlMapping?>(new Error("URL not found", ErrorCode.NOT_FOUND)));
-
-            // Act
-            var result = await _controller.UpdateUrl(updateRequest);
-
-            // Assert
-            var objectResult = Assert.IsType<ObjectResult>(result.Result); // Controller returns ObjectResult with status code
-            Assert.Equal(404, objectResult.StatusCode);
-        }
-
-        [Fact]
-        public async Task GetAllUrls_ShouldReturnOk_WithAllUrls()
-        {
-            // Arrange
-            var urls = new List<UrlMapping>
-            {
-                new UrlMapping { Id = 1, ShortCode = "abc123", OriginalUrl = "http://example1.com" },
-                new UrlMapping { Id = 2, ShortCode = "def456", OriginalUrl = "http://example2.com" }
-            };
-            _serviceMock.Setup(s => s.GetAllUrlsAsync()).ReturnsAsync(new Success<IEnumerable<UrlMapping>>(urls));
-
-            // Act
-            var result = await _controller.GetAllUrls();
-
-            // Assert
-            var okResult = Assert.IsType<OkObjectResult>(result.Result);
-            var response = Assert.IsAssignableFrom<IEnumerable<UrlMappingResponse>>(okResult.Value);
-            Assert.Equal(2, response.Count());
-        }
-
-        [Fact]
-        public async Task GetUrlById_ShouldReturnOk_WhenUrlExists()
-        {
-            // Arrange
-            var url = new UrlMapping { Id = 1, ShortCode = "abc123", OriginalUrl = "http://example.com" };
-            _serviceMock.Setup(s => s.GetByIdAsync(1)).ReturnsAsync(new Success<UrlMapping?>(url));
-
-            // Act
-            var result = await _controller.GetUrlById(1);
-
-            // Assert
-            var okResult = Assert.IsType<OkObjectResult>(result.Result);
-            var response = Assert.IsType<UrlMappingResponse>(okResult.Value);
-            Assert.Equal("abc123", response.ShortCode);
-        }
-
-        [Fact]
-        public async Task GetUrlById_ShouldReturnNotFound_WhenUrlDoesNotExist()
-        {
-            // Arrange
-<<<<<<< HEAD
-            _serviceMock.Setup(s => s.GetByIdAsync(It.IsAny<int>())).ReturnsAsync(new Success<UrlMapping?>((UrlMapping?)null));
-=======
-            _serviceMock.Setup(s => s.GetByIdAsync(It.IsAny<int>())).ReturnsAsync(new Success<UrlMapping?>(null));
->>>>>>> d6c59371
-
-            // Act
-            var result = await _controller.GetUrlById(999);
-
-            // Assert
-            var notFoundResult = Assert.IsType<NotFoundObjectResult>(result.Result);
-            Assert.Equal(404, notFoundResult.StatusCode);
-        }
-
-        [Fact]
-        public async Task GetActiveUrls_ShouldReturnOk_WithActiveUrls()
-        {
-            // Arrange
-            var urls = new List<UrlMapping>
-            {
-                new UrlMapping { Id = 1, ShortCode = "active1", OriginalUrl = "http://active.com", IsActive = true },
-            };
-            _serviceMock.Setup(s => s.GetActiveUrlsAsync()).ReturnsAsync(new Success<IEnumerable<UrlMapping>>(urls));
-
-            // Act
-            var result = await _controller.GetActiveUrls();
-
-            // Assert
-            var okResult = Assert.IsType<OkObjectResult>(result.Result);
-            var response = Assert.IsAssignableFrom<IEnumerable<UrlMappingResponse>>(okResult.Value);
-            Assert.Single(response);
-        }
-
-        [Fact]
-        public async Task GetMostClickedUrl_ShouldReturnOk_WithPopularUrls()
-        {
-            // Arrange
-            var urls = new List<UrlMapping>
-            {
-                new UrlMapping { Id = 1, ShortCode = "most1", OriginalUrl = "http://popular.com", ClickCount = 10 },
-                new UrlMapping { Id = 2, ShortCode = "most2", OriginalUrl = "http://popular2.com", ClickCount = 8 }
-            };
-            _serviceMock.Setup(s => s.GetMostClickedUrlsAsync(2)).ReturnsAsync(new Success<IEnumerable<UrlMapping>>(urls));
-
-            // Act
-            var result = await _controller.GetMostClickedUrl(2);
-
-            // Assert
-            var okResult = Assert.IsType<OkObjectResult>(result.Result);
-            var response = Assert.IsAssignableFrom<IEnumerable<UrlMappingResponse>>(okResult.Value);
-            Assert.Equal(2, response.Count());
-        }
-
-        [Fact]
-        public async Task RedirectByShortCode_ShouldReturnRedirect_WhenShortCodeExists()
-        {
-            // Arrange
-            _serviceMock.Setup(s => s.RedirectToOriginalUrlAsync("abc123")).ReturnsAsync(new Success<string>("http://original.com"));
-
-            // Act
-            var result = await _controller.RedirectByShortCode("abc123");
-
-            // Assert
-            var redirectResult = Assert.IsType<RedirectResult>(result);
-            Assert.Equal("http://original.com", redirectResult.Url);
-        }
-
-        [Fact]
-        public async Task RedirectByShortCode_ShouldReturnNotFound_WhenShortCodeDoesNotExist()
-        {
-            // Arrange
-<<<<<<< HEAD
-            _serviceMock.Setup(s => s.RedirectToOriginalUrlAsync("nonexistent")).ReturnsAsync(new Success<string>(string.Empty));
-=======
-            _serviceMock.Setup(s => s.RedirectToOriginalUrlAsync("nonexistent")).ReturnsAsync(new Failure<string>(new Error("URL not found", ErrorCode.NOT_FOUND)));
->>>>>>> d6c59371
-
-            // Act
-            var result = await _controller.RedirectByShortCode("nonexistent");
-
-            // Assert
-            var statusCodeResult = Assert.IsType<ObjectResult>(result);
-            Assert.Equal(404, statusCodeResult.StatusCode);
-        }
-
-
-        [Fact]
-        public async Task DeactivateExpiredUrlsAsync_ShouldSetIsActiveFalse_ForExpiredUrls()
-        {
-            var mockRepo = new Mock<IUrlMappingRepository>();
-            var mockUnitOfWork = new Mock<IUnitOfWork>();
-            var mockLogger = new Mock<ILogger<UrlMappingService>>();
-            var mockShortUrlService = new Mock<IShortUrlGeneratorService>();
-            var mockRedis = new Mock<IConnectionMultiplexer>();
-            mockRedis.Setup(x => x.GetDatabase(It.IsAny<int>(), It.IsAny<object>())).Returns(Mock.Of<IDatabase>());
-
-            var service = new UrlMappingService(
-                mockRepo.Object,
-                mockUnitOfWork.Object,
-                mockLogger.Object,
-                mockShortUrlService.Object,
-                mockRedis.Object
-            );
-
-            //Arrange
-            var expiredUrls = new List<UrlMapping>
-            {
-                new UrlMapping { Id = 1, IsActive = true, ExpiresAt = DateTime.UtcNow.AddDays(-1) },
-                new UrlMapping { Id = 2, IsActive = true, ExpiresAt = DateTime.UtcNow.AddHours(-2) }
-            };
-            mockRepo.Setup(r => r.GetExpiredUrlsAsync()).ReturnsAsync(new Success<IEnumerable<UrlMapping>>(expiredUrls));
-            mockUnitOfWork.Setup(u => u.SaveChangesAsync(It.IsAny<CancellationToken>()))
-                  .ReturnsAsync(1);
-            //Act
-            await service.DeactivateExpiredUrlsAsync();
-            // Assert
-            Assert.All(expiredUrls, u => Assert.False(u.IsActive));
-            mockRepo.Verify(r => r.UpdateAsync(It.IsAny<UrlMapping>()), Times.Exactly(expiredUrls.Count));
-            mockUnitOfWork.Verify(u => u.SaveChangesAsync(It.IsAny<CancellationToken>()), Times.Once);
-
-
-        }
-    }
-}
+﻿using System.Threading.Tasks;
+using API.Controllers;
+using API.DTOs.UrlMapping;
+using Application.Services;
+using Domain.Entities;
+using Domain.Interfaces;
+using Domain.Result;
+using Microsoft.AspNetCore.Http;
+using Microsoft.AspNetCore.Mvc;
+using Microsoft.Extensions.Logging;
+using Moq;
+using StackExchange.Redis;
+using Xunit;
+
+namespace UrlShortener.Api.Tests
+{
+    public class UrlShortenerControllerAndServiceTests
+    {
+        private readonly UrlShortenerController _controller;
+        private readonly Mock<IUrlMappingService> _serviceMock;
+        private readonly Mock<ILogger<UrlShortenerController>> _loggerMock;
+
+        public UrlShortenerControllerAndServiceTests()
+        {
+            _serviceMock = new Mock<IUrlMappingService>();
+            _loggerMock = new Mock<ILogger<UrlShortenerController>>();
+            _controller = new UrlShortenerController(_loggerMock.Object, _serviceMock.Object);
+            
+            // Set up HTTP context for Request.Scheme and Request.Host
+            var httpContext = new DefaultHttpContext();
+            httpContext.Request.Scheme = "https";
+            httpContext.Request.Host = new HostString("test.com");
+            _controller.ControllerContext = new ControllerContext()
+            {
+                HttpContext = httpContext
+            };
+        }
+
+        [Fact]
+        public async Task CreateShortUrl_ShouldReturnCreatedAtActionResult_WhenRequestIsValid()
+        {
+            // Arrange
+            var request = new CreateUrlMappingRequest
+            {
+                OriginalUrl = "https://ElectronicAndGames.com",
+                CustomShortCode = "EAGA2025",
+                Title = "Electronic and Games",
+                Description = "Store for selling electronic devices and games",
+                ExpiresAt = DateTime.UtcNow.AddDays(30)
+            };
+
+            var createdUrl = new UrlMapping
+            {
+                Id = 1,
+                OriginalUrl = request.OriginalUrl,
+                ShortCode = request.CustomShortCode,
+                Title = request.Title,
+                Description = request.Description,
+                ExpiresAt = request.ExpiresAt,
+                CreatedAt = DateTime.UtcNow
+            };
+
+            _serviceMock
+                .Setup(s => s.CreateUrlMappingAsync(It.IsAny<UrlMapping>(), request.CustomShortCode))
+                .ReturnsAsync(new Success<UrlMapping>(createdUrl));
+
+            // Act
+            var result = await _controller.CreateShortUrl(request);
+
+            // Assert
+            var createdResult = Assert.IsType<CreatedAtActionResult>(result.Result);
+            var response = Assert.IsType<CreateUrlMappingResponse>(createdResult.Value);
+
+            Assert.Equal(request.CustomShortCode, response.ShortCode);
+            Assert.Equal(1, response.Id);
+            Assert.Equal($"https://test.com/{request.CustomShortCode}", response.ShortUrl);
+        }
+
+        [Fact]
+        public async Task DeleteUrlMapping_ShouldReturnNoContent_WhenUrlExists()
+        {
+            // Arrange
+            int urlId = 1;
+            var existingUrl = new UrlMapping { Id = urlId, ShortCode = "EAGA2025" };
+
+            _serviceMock.Setup(s => s.GetByIdAsync(urlId)).ReturnsAsync(new Success<UrlMapping?>(existingUrl));
+            _serviceMock.Setup(s => s.DeleteUrlAsync(urlId)).ReturnsAsync((Error?)null);
+
+            // Act
+            var result = await _controller.DeleteUrlMapping(urlId);
+
+            // Assert
+            Assert.IsType<NoContentResult>(result);
+        }
+
+        [Fact]
+        public async Task DeleteUrlMapping_ShouldReturnNotFound_WhenUrlDoesNotExist()
+        {
+            // Arrange
+            int urlId = 1;
+            _serviceMock.Setup(s => s.GetByIdAsync(urlId)).ReturnsAsync(new Success<UrlMapping?>(null));
+
+            // Act
+            var result = await _controller.DeleteUrlMapping(urlId);
+
+            // Assert  
+            var notFoundResult = Assert.IsType<NotFoundObjectResult>(result);
+            Assert.Equal(404, notFoundResult.StatusCode);
+        }
+
+        [Fact]
+        public async Task UpdateUrl_ShouldReturnOk_WhenUpdateIsSuccessful()
+        {
+            // Arrange
+            var updateRequest = new UpdateUrlMappingRequest
+            {
+                Id = 1,
+                OriginalUrl = "https://UpdatedUrl.com",
+                Title = "Updated Title",
+                Description = "Updated description",
+                CustomShortCode = "EAGA2025",
+                ExpiresAt = DateTime.UtcNow.AddDays(30)
+            };
+
+            var existingUrl = new UrlMapping { Id = 1, ShortCode = "EAGA2025" };
+            var updatedUrl = new UrlMapping 
+            { 
+                Id = 1, 
+                ShortCode = updateRequest.CustomShortCode!,
+                OriginalUrl = updateRequest.OriginalUrl!,
+                Title = updateRequest.Title,
+                Description = updateRequest.Description,
+                ExpiresAt = updateRequest.ExpiresAt,
+                IsActive = updateRequest.IsActive
+            };
+
+            _serviceMock.Setup(s => s.GetByIdAsync(updateRequest.Id)).ReturnsAsync(new Success<UrlMapping?>(existingUrl));
+            _serviceMock.Setup(s => s.UpdateUrlAsync(It.IsAny<UrlMapping>(), updateRequest.CustomShortCode))
+                        .ReturnsAsync(new Success<UrlMapping>(updatedUrl));
+
+            // Act
+            var result = await _controller.UpdateUrl(updateRequest);
+
+            // Assert
+            var okResult = Assert.IsType<OkObjectResult>(result.Result); // for ActionResult<T>
+            var response = Assert.IsType<UrlMappingResponse>(okResult.Value);
+
+            Assert.Equal(updateRequest.CustomShortCode, response.ShortCode);
+        }
+
+        [Fact]
+        public async Task UpdateUrl_ShouldReturnNotFound_WhenUrlMappingDoesNotExist()
+        {
+            // Arrange
+            var updateRequest = new UpdateUrlMappingRequest
+            {
+                Id = 999, // non-existent ID
+                Title = "Attempted Update",
+                Description = "This update should fail",
+                CustomShortCode = "FAIL2025",
+                OriginalUrl = "http://nonexistent.com",
+                ExpiresAt = DateTime.UtcNow.AddDays(30)
+            };
+
+            // Mock the service to return failure when updating a non-existent URL mapping
+            _serviceMock
+                .Setup(s => s.GetByIdAsync(updateRequest.Id))
+                .ReturnsAsync(new Failure<UrlMapping?>(new Error("URL not found", ErrorCode.NOT_FOUND)));
+
+            // Act
+            var result = await _controller.UpdateUrl(updateRequest);
+
+            // Assert
+            var objectResult = Assert.IsType<ObjectResult>(result.Result); // Controller returns ObjectResult with status code
+            Assert.Equal(404, objectResult.StatusCode);
+        }
+
+        [Fact]
+        public async Task GetAllUrls_ShouldReturnOk_WithAllUrls()
+        {
+            // Arrange
+            var urls = new List<UrlMapping>
+            {
+                new UrlMapping { Id = 1, ShortCode = "abc123", OriginalUrl = "http://example1.com" },
+                new UrlMapping { Id = 2, ShortCode = "def456", OriginalUrl = "http://example2.com" }
+            };
+            _serviceMock.Setup(s => s.GetAllUrlsAsync()).ReturnsAsync(new Success<IEnumerable<UrlMapping>>(urls));
+
+            // Act
+            var result = await _controller.GetAllUrls();
+
+            // Assert
+            var okResult = Assert.IsType<OkObjectResult>(result.Result);
+            var response = Assert.IsAssignableFrom<IEnumerable<UrlMappingResponse>>(okResult.Value);
+            Assert.Equal(2, response.Count());
+        }
+
+        [Fact]
+        public async Task GetUrlById_ShouldReturnOk_WhenUrlExists()
+        {
+            // Arrange
+            var url = new UrlMapping { Id = 1, ShortCode = "abc123", OriginalUrl = "http://example.com" };
+            _serviceMock.Setup(s => s.GetByIdAsync(1)).ReturnsAsync(new Success<UrlMapping?>(url));
+
+            // Act
+            var result = await _controller.GetUrlById(1);
+
+            // Assert
+            var okResult = Assert.IsType<OkObjectResult>(result.Result);
+            var response = Assert.IsType<UrlMappingResponse>(okResult.Value);
+            Assert.Equal("abc123", response.ShortCode);
+        }
+
+        [Fact]
+        public async Task GetUrlById_ShouldReturnNotFound_WhenUrlDoesNotExist()
+        {
+            // Arrange
+            _serviceMock.Setup(s => s.GetByIdAsync(It.IsAny<int>())).ReturnsAsync(new Success<UrlMapping?>(null));
+
+            // Act
+            var result = await _controller.GetUrlById(999);
+
+            // Assert
+            var notFoundResult = Assert.IsType<NotFoundObjectResult>(result.Result);
+            Assert.Equal(404, notFoundResult.StatusCode);
+        }
+
+        [Fact]
+        public async Task GetActiveUrls_ShouldReturnOk_WithActiveUrls()
+        {
+            // Arrange
+            var urls = new List<UrlMapping>
+            {
+                new UrlMapping { Id = 1, ShortCode = "active1", OriginalUrl = "http://active.com", IsActive = true },
+            };
+            _serviceMock.Setup(s => s.GetActiveUrlsAsync()).ReturnsAsync(new Success<IEnumerable<UrlMapping>>(urls));
+
+            // Act
+            var result = await _controller.GetActiveUrls();
+
+            // Assert
+            var okResult = Assert.IsType<OkObjectResult>(result.Result);
+            var response = Assert.IsAssignableFrom<IEnumerable<UrlMappingResponse>>(okResult.Value);
+            Assert.Single(response);
+        }
+
+        [Fact]
+        public async Task GetMostClickedUrl_ShouldReturnOk_WithPopularUrls()
+        {
+            // Arrange
+            var urls = new List<UrlMapping>
+            {
+                new UrlMapping { Id = 1, ShortCode = "most1", OriginalUrl = "http://popular.com", ClickCount = 10 },
+                new UrlMapping { Id = 2, ShortCode = "most2", OriginalUrl = "http://popular2.com", ClickCount = 8 }
+            };
+            _serviceMock.Setup(s => s.GetMostClickedUrlsAsync(2)).ReturnsAsync(new Success<IEnumerable<UrlMapping>>(urls));
+
+            // Act
+            var result = await _controller.GetMostClickedUrl(2);
+
+            // Assert
+            var okResult = Assert.IsType<OkObjectResult>(result.Result);
+            var response = Assert.IsAssignableFrom<IEnumerable<UrlMappingResponse>>(okResult.Value);
+            Assert.Equal(2, response.Count());
+        }
+
+        [Fact]
+        public async Task RedirectByShortCode_ShouldReturnRedirect_WhenShortCodeExists()
+        {
+            // Arrange
+            _serviceMock.Setup(s => s.RedirectToOriginalUrlAsync("abc123")).ReturnsAsync(new Success<string>("http://original.com"));
+
+            // Act
+            var result = await _controller.RedirectByShortCode("abc123");
+
+            // Assert
+            var redirectResult = Assert.IsType<RedirectResult>(result);
+            Assert.Equal("http://original.com", redirectResult.Url);
+        }
+
+        [Fact]
+        public async Task RedirectByShortCode_ShouldReturnNotFound_WhenShortCodeDoesNotExist()
+        {
+            // Arrange
+            _serviceMock.Setup(s => s.RedirectToOriginalUrlAsync("nonexistent")).ReturnsAsync(new Failure<string>(new Error("URL not found", ErrorCode.NOT_FOUND)));
+
+            // Act
+            var result = await _controller.RedirectByShortCode("nonexistent");
+
+            // Assert
+            var statusCodeResult = Assert.IsType<ObjectResult>(result);
+            Assert.Equal(404, statusCodeResult.StatusCode);
+        }
+
+
+        [Fact]
+        public async Task DeactivateExpiredUrlsAsync_ShouldSetIsActiveFalse_ForExpiredUrls()
+        {
+            var mockRepo = new Mock<IUrlMappingRepository>();
+            var mockUnitOfWork = new Mock<IUnitOfWork>();
+            var mockLogger = new Mock<ILogger<UrlMappingService>>();
+            var mockShortUrlService = new Mock<IShortUrlGeneratorService>();
+            var mockRedis = new Mock<IConnectionMultiplexer>();
+            mockRedis.Setup(x => x.GetDatabase(It.IsAny<int>(), It.IsAny<object>())).Returns(Mock.Of<IDatabase>());
+
+            var service = new UrlMappingService(
+                mockRepo.Object,
+                mockUnitOfWork.Object,
+                mockLogger.Object,
+                mockShortUrlService.Object,
+                mockRedis.Object
+            );
+
+            //Arrange
+            var expiredUrls = new List<UrlMapping>
+            {
+                new UrlMapping { Id = 1, IsActive = true, ExpiresAt = DateTime.UtcNow.AddDays(-1) },
+                new UrlMapping { Id = 2, IsActive = true, ExpiresAt = DateTime.UtcNow.AddHours(-2) }
+            };
+            mockRepo.Setup(r => r.GetExpiredUrlsAsync()).ReturnsAsync(new Success<IEnumerable<UrlMapping>>(expiredUrls));
+            mockUnitOfWork.Setup(u => u.SaveChangesAsync(It.IsAny<CancellationToken>()))
+                  .ReturnsAsync(1);
+            //Act
+            await service.DeactivateExpiredUrlsAsync();
+            // Assert
+            Assert.All(expiredUrls, u => Assert.False(u.IsActive));
+            mockRepo.Verify(r => r.UpdateAsync(It.IsAny<UrlMapping>()), Times.Exactly(expiredUrls.Count));
+            mockUnitOfWork.Verify(u => u.SaveChangesAsync(It.IsAny<CancellationToken>()), Times.Once);
+
+
+        }
+    }
+}
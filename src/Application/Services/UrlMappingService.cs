using Domain.Entities;
using Domain.Interfaces;
using Microsoft.Extensions.Logging;
using Microsoft.EntityFrameworkCore;
using StackExchange.Redis;
using Microsoft.EntityFrameworkCore.Diagnostics;
using System.Runtime.InteropServices.Marshalling;
using Domain.Result;
using AutoMapper.Configuration;
using Application.Models;


namespace Application.Services
{
    public class UrlMappingService : IUrlMappingService
    {

        private readonly IUrlMappingRepository _urlMappingRepository;
        private readonly IShortUrlGeneratorService _shortUrlGeneratorService;
        private readonly IUnitOfWork _unitOfWork;
        private readonly ILogger<UrlMappingService> _logger;
        private readonly int _shortCodeLength;
        private readonly StackExchange.Redis.IDatabase? _redis;

        public UrlMappingService(
            IUrlMappingRepository urlMappingRepository,
            IUnitOfWork unitOfWork,
            ILogger<UrlMappingService> logger,
            IShortUrlGeneratorService shortUrlGeneratorService,
            IConnectionMultiplexer? redis = null,
            int shortCodeLength = 8)
        {
            _redis = redis?.GetDatabase();
            _shortUrlGeneratorService = shortUrlGeneratorService ?? throw new ArgumentNullException(nameof(shortUrlGeneratorService));
            _logger = logger ?? throw new ArgumentNullException(nameof(logger));
            _unitOfWork = unitOfWork ?? throw new ArgumentNullException(nameof(unitOfWork));
            _urlMappingRepository = urlMappingRepository ?? throw new ArgumentNullException(nameof(urlMappingRepository));
            _shortCodeLength = shortCodeLength;
        }
        public async Task<Result<UrlMapping>> CreateUrlMappingAsync(UrlMapping UrlMapping, string? customShortCode = null)
        {
            if (UrlMapping == null)
            {
                _logger.LogError("Attempted to create a null UrlMapping.");
                throw new ArgumentNullException(nameof(UrlMapping), "UrlMapping cannot be null.");
            }
            UrlMapping.CreatedAt = DateTime.UtcNow;
            UrlMapping.UpdatedAt = DateTime.UtcNow;
            UrlMapping.IsActive = true;
            UrlMapping.ClickCount = 0;
            await _unitOfWork.BeginTransactionAsync();
            try
            {
                if (string.IsNullOrWhiteSpace(customShortCode))
                {
                    string shortCode;
                    bool isUnique;
                    do
                    {
                        var shortCodeResult = await _shortUrlGeneratorService.GenerateShortUrlAsync(_shortCodeLength);
                        shortCode = shortCodeResult;
                        var urlExistsResult = await _urlMappingRepository.UrlExistsAsync(shortCode);
                        if (urlExistsResult is Failure<bool> urlExistsFailure)
                        {
                            return new Failure<UrlMapping>(new Error(urlExistsFailure.error.message, urlExistsFailure.error.code));
                        }
                        isUnique = !(urlExistsResult as Success<bool>)!.res;
                    } while (!isUnique);
                    UrlMapping.ShortCode = shortCode;
                }
                else
                {
                    // Validate custom short code
                    if (customShortCode.Length != _shortCodeLength)
                    {
                        _logger.LogError("Custom short code must be {Length} characters long.", _shortCodeLength);
                        return new Failure<UrlMapping>(new Error("Custom short code must be {Length} characters long.", ErrorCode.BAD_REQUEST));
                    }
                    var urlExistsResult = await _urlMappingRepository.UrlExistsAsync(customShortCode);
                    if (urlExistsResult is Failure<bool> urlExistsFailure)
                    {
                        return new Failure<UrlMapping>(new Error(urlExistsFailure.error.message, urlExistsFailure.error.code));
                    }
                    if (urlExistsResult is Success<bool> urlExistsSuccess && urlExistsSuccess.res)
                    {
                        _logger.LogError("Custom short code '{CustomShortCode}' already exists.", customShortCode);
                        return new Failure<UrlMapping>(new Error("Custom short code '{CustomShortCode}' already exists.", ErrorCode.BAD_REQUEST));
                    }
                    UrlMapping.ShortCode = customShortCode;
                }

                if (UrlMapping.ExpiresAt.HasValue && UrlMapping.ExpiresAt.Value <= DateTime.UtcNow)
                {
                    _logger.LogError("Expiration date must be in the future.");
                    return new Failure<UrlMapping>(new Error("Expiration date must be in the future.", ErrorCode.BAD_REQUEST));
                }

                var createdUrlMapping = await _urlMappingRepository.AddAsync(UrlMapping);
                if (createdUrlMapping is Success<UrlMapping> mapping)
                {
                    await _unitOfWork.SaveChangesAsync();

                    // Hybrid caching strategy
                    if (_redis != null)
                    {
                        // 1. Lightweight redirect cache (high frequency, 6-hour TTL)
                        var redirectCache = new RedirectCache 
                        {
                            OriginalUrl = mapping.res.OriginalUrl,
                            IsActive = mapping.res.IsActive,
                            ExpiresAt = mapping.res.ExpiresAt,
                            Id = mapping.res.Id
                        };
                        var redirectJson = System.Text.Json.JsonSerializer.Serialize(redirectCache);
                        await _redis.StringSetAsync($"redirect:{mapping.res.ShortCode}", redirectJson, TimeSpan.FromHours(6));
                        
                        // 2. Full entity cache (lower frequency, 1-hour TTL)
                        var entityJson = System.Text.Json.JsonSerializer.Serialize(mapping.res);
                        await _redis.StringSetAsync($"entity:id:{mapping.res.Id}", entityJson, TimeSpan.FromHours(1));
                        await _redis.StringSetAsync($"entity:short:{mapping.res.ShortCode}", entityJson, TimeSpan.FromHours(1));
                    }
                    await _unitOfWork.CommitTransactionAsync();
                }
                return createdUrlMapping;
            }
            catch (Exception ex)
            {
                _logger.LogError(ex, "Error creating UrlMapping.");
                await _unitOfWork.RollbackTransactionAsync();
                return new Failure<UrlMapping>(new Error(ex.Message, ErrorCode.INTERNAL_SERVER_ERROR));
            }
        }

        public async Task<Result<bool>> DeleteUrlAsync(int id)
        {
            if (id <= 0)
            {
                _logger.LogError("Invalid Id value: {Id}. It must be greater than zero.", id);
                return new Failure<bool>(new Error("Id must be greater than zero.", ErrorCode.BAD_REQUEST));
            }
            try
            {
                await _unitOfWork.BeginTransactionAsync();
                var urlMapping = await _urlMappingRepository.GetByIdAsync(id);
<<<<<<< HEAD
                if (urlMapping is Failure<UrlMapping?> urlMappingFailure) {
                    return new Failure<bool>(new Error(urlMappingFailure.error.message, urlMappingFailure.error.code));
=======
                if (urlMapping is Failure<UrlMapping> urlMappingFailure)
                {
                    return new Error(urlMappingFailure.error.message, urlMappingFailure.error.code);
>>>>>>> 37beda95
                }
                var url = (urlMapping as Success<UrlMapping?>)!.res;
                if (url == null)
                {
                    _logger.LogWarning("UrlMapping with Id {Id} not found.", id);
                    return new Failure<bool>(new Error($"UrlMapping with Id {id} not found.", ErrorCode.NOT_FOUND));
                }
                // Delete the URL mapping from the database
                await _urlMappingRepository.DeleteAsync(id);
                await _unitOfWork.SaveChangesAsync();
                if (_redis != null)
                {
                    // Clear both redirect cache and entity cache
                    await _redis.KeyDeleteAsync($"redirect:{url.ShortCode}");
                    await _redis.KeyDeleteAsync($"entity:id:{id}");
                    await _redis.KeyDeleteAsync($"entity:short:{url.ShortCode}");
                }
                await _unitOfWork.CommitTransactionAsync();
                return new Success<bool>(true);
            }
            catch (DbUpdateException dbEx)
            {
                await _unitOfWork.RollbackTransactionAsync();
                _logger.LogError(dbEx, "Failed to delete URL with Id: {Id}.", id);
                return new Failure<bool>(new Error(dbEx.Message, ErrorCode.INTERNAL_SERVER_ERROR));
            }
            catch (Exception ex)
            {
                _logger.LogError(ex, "Error starting transaction for deletion.");
                return new Failure<bool>(new Error(ex.Message, ErrorCode.INTERNAL_SERVER_ERROR));
            }
        }

        public async Task<Result<IEnumerable<UrlMapping>>> GetActiveUrlsAsync()
        {
            try
            {
                var activeUrls = await _urlMappingRepository.GetActiveAsync();
                if (activeUrls is Failure<IEnumerable<UrlMapping>> activeUrlsFailure)
                {
                    return new Failure<IEnumerable<UrlMapping>>(new Error(activeUrlsFailure.error.message, activeUrlsFailure.error.code));
                }
                return new Success<IEnumerable<UrlMapping>>((activeUrls as Success<IEnumerable<UrlMapping>>)!.res);
            }
            catch (Exception ex)
            {
                _logger.LogError(ex, "Error retrieving active URLs.");
                return new Failure<IEnumerable<UrlMapping>>(new Error(ex.Message, ErrorCode.INTERNAL_SERVER_ERROR));
            }
        }

        public async Task<Result<IEnumerable<UrlMapping>>> GetAllUrlsAsync()
        {
            try
            {
                var allUrls = await _urlMappingRepository.GetAllAsync();
                if (allUrls is Failure<IEnumerable<UrlMapping>> allUrlsFailure)
                {
                    return new Failure<IEnumerable<UrlMapping>>(new Error(allUrlsFailure.error.message, allUrlsFailure.error.code));
                }
                return new Success<IEnumerable<UrlMapping>>((allUrls as Success<IEnumerable<UrlMapping>>)!.res);
            }
            catch (Exception ex)
            {
                _logger.LogError(ex, "Error retrieving all URLs.");
                return new Failure<IEnumerable<UrlMapping>>(new Error(ex.Message, ErrorCode.INTERNAL_SERVER_ERROR));
            }
        }

        public async Task<Result<UrlMapping?>> GetByIdAsync(int Id)
        {
            if (Id <= 0)
            {
                _logger.LogError("Invalid Id value: {Id}. It must be greater than zero.", Id);
                return new Failure<UrlMapping?>(new Error("Id must be greater than zero.", ErrorCode.BAD_REQUEST));
            }

            try
            {
                // Try entity cache first (for detailed operations)
                if (_redis != null)
                {
                    var entityCacheKey = $"entity:id:{Id}";
                    var cached = await _redis.StringGetAsync(entityCacheKey);
                    if (cached.HasValue && !string.IsNullOrEmpty(cached))
                    {
                        var cachedEntity = System.Text.Json.JsonSerializer.Deserialize<UrlMapping>(cached.ToString());
                        return new Success<UrlMapping?>(cachedEntity);
                    }
                }

                // If not found in cache, get from database
                var url = await _urlMappingRepository.GetByIdAsync(Id);
<<<<<<< HEAD
                if (url is Failure<UrlMapping?> urlFailure) {
=======
                if (url is Failure<UrlMapping> urlFailure)
                {
>>>>>>> 37beda95
                    return new Failure<UrlMapping?>(new Error(urlFailure.error.message, urlFailure.error.code));
                }
                var entity = (url as Success<UrlMapping?>)?.res;

                // Cache if Redis available and entity found
                if (entity != null && _redis != null)
                {
                    // Use hybrid caching: both entity and redirect caches
                    var entityJson = System.Text.Json.JsonSerializer.Serialize(entity);
                    await _redis.StringSetAsync($"entity:id:{Id}", entityJson, TimeSpan.FromHours(1));
                    await _redis.StringSetAsync($"entity:short:{entity.ShortCode}", entityJson, TimeSpan.FromHours(1));
                    
                    // Also populate redirect cache
                    var redirectCache = new RedirectCache 
                    {
                        OriginalUrl = entity.OriginalUrl,
                        IsActive = entity.IsActive,
                        ExpiresAt = entity.ExpiresAt,
                        Id = entity.Id
                    };
                    var redirectJson = System.Text.Json.JsonSerializer.Serialize(redirectCache);
                    await _redis.StringSetAsync($"redirect:{entity.ShortCode}", redirectJson, TimeSpan.FromHours(6));
                }

                return new Success<UrlMapping?>(entity);
            }
            catch (Exception ex)
            {
                _logger.LogError(ex, "Error retrieving URL by Id: {Id}.", Id);
                return new Failure<UrlMapping?>(new Error(ex.Message, ErrorCode.INTERNAL_SERVER_ERROR));
            }
        }

        public async Task<Result<UrlMapping?>> GetByShortCodeAsync(string shortCode)
        {
            if (string.IsNullOrWhiteSpace(shortCode))
            {
                _logger.LogError("Short code cannot be null or empty.");
                return new Failure<UrlMapping?>(new Error("Short code cannot be null or empty.", ErrorCode.BAD_REQUEST));
            }

            try
            {
                // Try entity cache first (for detailed operations)
                if (_redis != null)
                {
                    var entityCacheKey = $"entity:short:{shortCode}";
                    var cached = await _redis.StringGetAsync(entityCacheKey);
                    if (cached.HasValue && !string.IsNullOrEmpty(cached))
                    {
                        var cachedEntity = System.Text.Json.JsonSerializer.Deserialize<UrlMapping>(cached.ToString());
                        return new Success<UrlMapping?>(cachedEntity);
                    }
                }

                // Get from database
                var url = await _urlMappingRepository.GetByShortCodeAsync(shortCode);
<<<<<<< HEAD
                if (url is Failure<UrlMapping?> urlFailure) {
=======
                if (url is Failure<UrlMapping> urlFailure)
                {
>>>>>>> 37beda95
                    return new Failure<UrlMapping?>(new Error(urlFailure.error.message, urlFailure.error.code));
                }
                var entity = (url as Success<UrlMapping?>)?.res;

                // Cache if Redis available and entity found using hybrid strategy
                if (entity != null && _redis != null)
                {
                    // Store full entity cache (1-hour TTL)
                    var entityJson = System.Text.Json.JsonSerializer.Serialize(entity);
                    await _redis.StringSetAsync($"entity:short:{shortCode}", entityJson, TimeSpan.FromHours(1));
                    await _redis.StringSetAsync($"entity:id:{entity.Id}", entityJson, TimeSpan.FromHours(1));
                    
                    // Also populate redirect cache (6-hour TTL)
                    var redirectCache = new RedirectCache 
                    {
                        OriginalUrl = entity.OriginalUrl,
                        IsActive = entity.IsActive,
                        ExpiresAt = entity.ExpiresAt,
                        Id = entity.Id
                    };
                    var redirectJson = System.Text.Json.JsonSerializer.Serialize(redirectCache);
                    await _redis.StringSetAsync($"redirect:{shortCode}", redirectJson, TimeSpan.FromHours(6));
                }

                return new Success<UrlMapping?>(entity);
            }
            catch (Exception ex)
            {
                _logger.LogError(ex, "Error retrieving URL by short code: {ShortCode}.", shortCode);
                return new Failure<UrlMapping?>(new Error(ex.Message, ErrorCode.INTERNAL_SERVER_ERROR));
            }
        }

        public async Task<Result<IEnumerable<UrlMapping>>> GetMostClickedUrlsAsync(int limit)
        {
            // Ensure limit is a positive number
            if (limit <= 0)
            {
                _logger.LogError("Invalid limit value: {Limit}. It must be greater than zero.", limit);
                return new Failure<IEnumerable<UrlMapping>>(new Error("Limit must be greater than zero.", ErrorCode.BAD_REQUEST));
            }
            try
            {
                var mostClickedUrls = await _urlMappingRepository.GetMostClickedAsync(limit);
                if (mostClickedUrls is Failure<IEnumerable<UrlMapping>> mostClickedUrlsFailure)
                {
                    return new Failure<IEnumerable<UrlMapping>>(new Error(mostClickedUrlsFailure.error.message, mostClickedUrlsFailure.error.code));
                }
                return new Success<IEnumerable<UrlMapping>>((mostClickedUrls as Success<IEnumerable<UrlMapping>>)!.res);
            }
            catch (Exception ex)
            {
                _logger.LogError(ex, "Error retrieving most clicked URLs.");
                return new Failure<IEnumerable<UrlMapping>>(new Error(ex.Message, ErrorCode.INTERNAL_SERVER_ERROR));
            }
        }

        public async Task<Result<string>> RedirectToOriginalUrlAsync(string shortCode)
        {
            if (string.IsNullOrWhiteSpace(shortCode))
            {
                _logger.LogError("Short code cannot be null or empty.");
                return new Failure<string>(new Error("Invalid short code", ErrorCode.BAD_REQUEST));
            }
            // Try lightweight redirect cache first (primary cache for redirects)
            var redirectCacheKey = $"redirect:{shortCode}";
            if (_redis != null)
            {
                var redirectCached = await _redis.StringGetAsync(redirectCacheKey);
                if (redirectCached.HasValue && !string.IsNullOrEmpty(redirectCached))
                {
                    var redirectCache = System.Text.Json.JsonSerializer.Deserialize<RedirectCache>(redirectCached.ToString());
                    if (redirectCache != null && redirectCache.IsActive && 
                        (!redirectCache.ExpiresAt.HasValue || redirectCache.ExpiresAt > DateTime.UtcNow))
                    {
                        // Cache hit! Update click count and return URL
                        await _unitOfWork.BeginTransactionAsync();
                        try
                        {
                            await _urlMappingRepository.IncrementClickCountAsync(redirectCache.Id);
                            await _unitOfWork.CommitTransactionAsync();
                            return new Success<string>(redirectCache.OriginalUrl);
                        }
                        catch (Exception ex)
                        {
                            await _unitOfWork.RollbackTransactionAsync();
                            _logger.LogError(ex, "Error incrementing click count for cached redirect");
                            // Continue to return the URL even if click count update fails
                            return new Success<string>(redirectCache.OriginalUrl);
                        }
                    }
                }
            }

            // Cache miss - get from database
            var urlMapping = await _urlMappingRepository.GetByShortCodeAsync(shortCode);
<<<<<<< HEAD
            if (urlMapping is Failure<UrlMapping?> urlMappingFailure) {
=======
            if (urlMapping is Failure<UrlMapping> urlMappingFailure)
            {
>>>>>>> 37beda95
                return new Failure<string>(new Error(urlMappingFailure.error.message, urlMappingFailure.error.code));
            }
            var url = (urlMapping as Success<UrlMapping?>)!.res;
            if (url == null || !url.IsActive)
            {
                _logger.LogWarning("Invalid or inactive short code: {ShortCode}", shortCode);
                return new Failure<string>(new Error("URL not found", ErrorCode.NOT_FOUND));
            }

            // Cache the result using hybrid strategy
            if (_redis != null)
            {
                // 1. Store lightweight redirect cache (6-hour TTL)
                var redirectCache = new RedirectCache 
                {
                    OriginalUrl = url.OriginalUrl,
                    IsActive = url.IsActive,
                    ExpiresAt = url.ExpiresAt,
                    Id = url.Id
                };
                var redirectJson = System.Text.Json.JsonSerializer.Serialize(redirectCache);
                await _redis.StringSetAsync(redirectCacheKey, redirectJson, TimeSpan.FromHours(6));
                
                // 2. Store full entity cache (1-hour TTL) for detailed operations
                var entityJson = System.Text.Json.JsonSerializer.Serialize(url);
                await _redis.StringSetAsync($"entity:short:{shortCode}", entityJson, TimeSpan.FromHours(1));
            }

            await _unitOfWork.BeginTransactionAsync();
            try
            {
                // Atomic counter update
                var error = await _urlMappingRepository.IncrementClickCountAsync(url.Id);
                if (error != null)
                {
                    return new Failure<string>(error);
                }
                await _unitOfWork.CommitTransactionAsync();
                return new Success<string>(url.OriginalUrl);
            }
            catch (Exception ex)
            {
                await _unitOfWork.RollbackTransactionAsync();
                _logger.LogError(ex, "Error processing redirect for {ShortCode}", shortCode);
                return new Failure<string>(new Error(ex.Message, ErrorCode.INTERNAL_SERVER_ERROR));
            }
        }

        public async Task<Result<UrlMapping>> UpdateUrlAsync(UrlMapping urlMapping, string? customShortCode = null)
        {
            if (urlMapping == null)
            {
                _logger.LogError("Attempted to update a null UrlMapping.");
                return new Failure<UrlMapping>(new Error("UrlMapping cannot be null.", ErrorCode.BAD_REQUEST));
            }

            var existingMappingResult = await _urlMappingRepository.GetByIdAsync(urlMapping.Id);
            if (existingMappingResult is Failure<UrlMapping> existingMappingFailure)
            {
                return new Failure<UrlMapping>(new Error(existingMappingFailure.error.message, existingMappingFailure.error.code));
            }
            var existingMapping = (existingMappingResult as Success<UrlMapping>)!.res;

            string oldShortCode = existingMapping.ShortCode;
            if (!string.IsNullOrWhiteSpace(customShortCode))
            {
                if (customShortCode.Length != _shortCodeLength)
                {
                    _logger.LogError("Custom short code must be {Length} characters long.", _shortCodeLength);
                    return new Failure<UrlMapping>(new Error($"Custom short code must be {_shortCodeLength} characters long.", ErrorCode.BAD_REQUEST));
                }
                var urlExistsResult = await _urlMappingRepository.UrlExistsAsync(customShortCode);
                if (urlExistsResult is Failure<bool> urlExistsFailure)
                {
                    return new Failure<UrlMapping>(new Error(urlExistsFailure.error.message, urlExistsFailure.error.code));
                }
                if (urlExistsResult is Success<bool> urlExistsSuccess && urlExistsSuccess.res && customShortCode != existingMapping.ShortCode)
                {
                    _logger.LogError("Custom short code '{CustomShortCode}' already exists.", customShortCode);
                    return new Failure<UrlMapping>(new Error($"Custom short code '{customShortCode}' already exists.", ErrorCode.BAD_REQUEST));
                }
                existingMapping.ShortCode = customShortCode;
            }

            if (!string.IsNullOrWhiteSpace(urlMapping.Description))
                existingMapping.Description = urlMapping.Description;

            if (!string.IsNullOrWhiteSpace(urlMapping.OriginalUrl))
            {
                //here we are checking if the Url is valid 
                /*the if statement involves two parts: 

                First part:
                [!Uri.TryCreate(urlMapping.OriginalUrl, UriKind.Absolute, out Uri? uriResult]
                we are using Uri.TryCreate to create new uri object(Uniform Resource Identifier object) It is a .NET class 
                that represents a web address or resource identifier. It parses a string It returns 
                true if the is a valid Url, false if the string is not a valid URI.

                out Uri? uriResult : mean that if the process succeeded save the uri object in uriResult

                seconde part:
                uriResult.Scheme != Uri.UriSchemeHttp && uriResult.Scheme != Uri.UriSchemeHttps)
                the .Schema mean the protocol(HTTP/HTTPS) and Uri.UriSchemeHttp means the the https protocol
                and Uri.UriSchemeHttps means the https protocol 

                As a result the if statement will mean :
                IF (the string is not a valid url) Or (the url is not one of these protocol(HTTP/HTTPS) )
                */

                if (!Uri.TryCreate(urlMapping.OriginalUrl, UriKind.Absolute, out Uri? uriResult)
                    || (uriResult.Scheme != Uri.UriSchemeHttp && uriResult.Scheme != Uri.UriSchemeHttps))
                {
                    return new Failure<UrlMapping>(new Error("OriginalUrl must be a valid HTTP/HTTPS URL, It must begin with https:// Or http://", ErrorCode.BAD_REQUEST));
                }
                existingMapping.OriginalUrl = urlMapping.OriginalUrl;
            }

            if (urlMapping.ExpiresAt != null)
            {
                if (urlMapping.ExpiresAt > DateTime.UtcNow)
                    existingMapping.ExpiresAt = urlMapping.ExpiresAt;
                else
                    return new Failure<UrlMapping>(new Error("Expiration date must be in the future.", ErrorCode.BAD_REQUEST));
            }

            existingMapping.UpdatedAt = DateTime.UtcNow;

            try
            {
                await _unitOfWork.BeginTransactionAsync();
                await _urlMappingRepository.UpdateAsync(existingMapping);
                await _unitOfWork.SaveChangesAsync();

                if (_redis != null)
                {
                    // Update hybrid caches
                    var entityJson = System.Text.Json.JsonSerializer.Serialize(existingMapping);
                    
                    // Update entity caches (1-hour TTL)
                    await _redis.StringSetAsync($"entity:id:{existingMapping.Id}", entityJson, TimeSpan.FromHours(1));
                    await _redis.StringSetAsync($"entity:short:{existingMapping.ShortCode}", entityJson, TimeSpan.FromHours(1));
                    
                    // Update redirect cache (6-hour TTL)
                    var redirectCache = new RedirectCache 
                    {
                        OriginalUrl = existingMapping.OriginalUrl,
                        IsActive = existingMapping.IsActive,
                        ExpiresAt = existingMapping.ExpiresAt,
                        Id = existingMapping.Id
                    };
                    var redirectJson = System.Text.Json.JsonSerializer.Serialize(redirectCache);
                    await _redis.StringSetAsync($"redirect:{existingMapping.ShortCode}", redirectJson, TimeSpan.FromHours(6));

                    // If short code changed, remove old caches
                    if (!string.IsNullOrWhiteSpace(customShortCode) && customShortCode != oldShortCode)
                    {
                        await _redis.KeyDeleteAsync($"entity:short:{oldShortCode}");
                        await _redis.KeyDeleteAsync($"redirect:{oldShortCode}");
                    }
                }

                await _unitOfWork.CommitTransactionAsync();
                return new Success<UrlMapping>(existingMapping);
            }
            catch (Exception ex)
            {
                await _unitOfWork.RollbackTransactionAsync();
                _logger.LogError(ex, "Error updating UrlMapping.");
                return new Failure<UrlMapping>(new Error(ex.Message, ErrorCode.INTERNAL_SERVER_ERROR));
            }
        }
        public async Task<Result<bool>> UrlExistsAsync(string shortCode)
        {
            if (string.IsNullOrWhiteSpace(shortCode))
            {
                _logger.LogError("Short code cannot be null or empty.");
                return new Failure<bool>(new Error("Short code cannot be null or empty.", ErrorCode.BAD_REQUEST));
            }
            try
            {
                return await _urlMappingRepository.UrlExistsAsync(shortCode);
            }
            catch (Exception ex)
            {
                _logger.LogError(ex, "Error checking if URL exists for short code: {ShortCode}.", shortCode);
                return new Failure<bool>(new Error(ex.Message, ErrorCode.INTERNAL_SERVER_ERROR));
            }
        }
        public async Task<Result<bool>> DeactivateExpiredUrlsAsync()
        {
            try
            {
<<<<<<< HEAD
                // Use bulk operation for optimal performance - single database operation
                var bulkUpdateResult = await _urlMappingRepository.DeactivateExpiredUrlsBulkAsync();
                if (bulkUpdateResult is Failure<int> bulkUpdateFailure) {
                    return new Failure<bool>(new Error(bulkUpdateFailure.error.message, bulkUpdateFailure.error.code));
=======
                // Get all URLs that are active but expired
                var expiredUrls = await _urlMappingRepository.GetExpiredUrlsAsync();
                if (expiredUrls is Failure<IEnumerable<UrlMapping>> expiredUrlsFailure)
                {
                    return new Error(expiredUrlsFailure.error.message, expiredUrlsFailure.error.code);
                }
                var urls = (expiredUrls as Success<IEnumerable<UrlMapping>>)!.res;
                foreach (var url in urls)
                {
                    url.IsActive = false;
                    await _urlMappingRepository.UpdateAsync(url);
>>>>>>> 37beda95
                }
                
                var updatedCount = (bulkUpdateResult as Success<int>)!.res;
                _logger.LogInformation("Successfully deactivated {Count} expired URLs using bulk operation", updatedCount);
                
                return new Success<bool>(true);
            }
            catch (Exception ex)
            {
                _logger.LogError(ex, "Error deactivating expired URLs");
                return new Failure<bool>(new Error(ex.Message, ErrorCode.INTERNAL_SERVER_ERROR));
            }
        }
        
        public async Task<bool> RemoveAsync(string shortCode)
        {

            var key = $"url:short:{shortCode}";
#pragma warning disable CS8602 // Dereference of a possibly null reference.
            bool deleted = await _redis.KeyDeleteAsync(key);
#pragma warning restore CS8602 // Dereference of a possibly null reference.

            //if (!deleted)
            // throw new KeyNotFoundException($"ShortCode '{shortCode}' not found in cache.");
            return deleted;
        }

    }
}
    <|MERGE_RESOLUTION|>--- conflicted
+++ resolved
@@ -142,14 +142,9 @@
             {
                 await _unitOfWork.BeginTransactionAsync();
                 var urlMapping = await _urlMappingRepository.GetByIdAsync(id);
-<<<<<<< HEAD
-                if (urlMapping is Failure<UrlMapping?> urlMappingFailure) {
+                if (urlMapping is Failure<UrlMapping?> urlMappingFailure)
+                {
                     return new Failure<bool>(new Error(urlMappingFailure.error.message, urlMappingFailure.error.code));
-=======
-                if (urlMapping is Failure<UrlMapping> urlMappingFailure)
-                {
-                    return new Error(urlMappingFailure.error.message, urlMappingFailure.error.code);
->>>>>>> 37beda95
                 }
                 var url = (urlMapping as Success<UrlMapping?>)!.res;
                 if (url == null)
@@ -243,12 +238,8 @@
 
                 // If not found in cache, get from database
                 var url = await _urlMappingRepository.GetByIdAsync(Id);
-<<<<<<< HEAD
-                if (url is Failure<UrlMapping?> urlFailure) {
-=======
-                if (url is Failure<UrlMapping> urlFailure)
-                {
->>>>>>> 37beda95
+                if (url is Failure<UrlMapping?> urlFailure)
+                {
                     return new Failure<UrlMapping?>(new Error(urlFailure.error.message, urlFailure.error.code));
                 }
                 var entity = (url as Success<UrlMapping?>)?.res;
@@ -306,12 +297,8 @@
 
                 // Get from database
                 var url = await _urlMappingRepository.GetByShortCodeAsync(shortCode);
-<<<<<<< HEAD
-                if (url is Failure<UrlMapping?> urlFailure) {
-=======
-                if (url is Failure<UrlMapping> urlFailure)
-                {
->>>>>>> 37beda95
+                if (url is Failure<UrlMapping?> urlFailure)
+                {
                     return new Failure<UrlMapping?>(new Error(urlFailure.error.message, urlFailure.error.code));
                 }
                 var entity = (url as Success<UrlMapping?>)?.res;
@@ -408,12 +395,8 @@
 
             // Cache miss - get from database
             var urlMapping = await _urlMappingRepository.GetByShortCodeAsync(shortCode);
-<<<<<<< HEAD
-            if (urlMapping is Failure<UrlMapping?> urlMappingFailure) {
-=======
-            if (urlMapping is Failure<UrlMapping> urlMappingFailure)
-            {
->>>>>>> 37beda95
+            if (urlMapping is Failure<UrlMapping?> urlMappingFailure)
+            {
                 return new Failure<string>(new Error(urlMappingFailure.error.message, urlMappingFailure.error.code));
             }
             var url = (urlMapping as Success<UrlMapping?>)!.res;
@@ -606,24 +589,11 @@
         {
             try
             {
-<<<<<<< HEAD
                 // Use bulk operation for optimal performance - single database operation
                 var bulkUpdateResult = await _urlMappingRepository.DeactivateExpiredUrlsBulkAsync();
-                if (bulkUpdateResult is Failure<int> bulkUpdateFailure) {
+                if (bulkUpdateResult is Failure<int> bulkUpdateFailure)
+                {
                     return new Failure<bool>(new Error(bulkUpdateFailure.error.message, bulkUpdateFailure.error.code));
-=======
-                // Get all URLs that are active but expired
-                var expiredUrls = await _urlMappingRepository.GetExpiredUrlsAsync();
-                if (expiredUrls is Failure<IEnumerable<UrlMapping>> expiredUrlsFailure)
-                {
-                    return new Error(expiredUrlsFailure.error.message, expiredUrlsFailure.error.code);
-                }
-                var urls = (expiredUrls as Success<IEnumerable<UrlMapping>>)!.res;
-                foreach (var url in urls)
-                {
-                    url.IsActive = false;
-                    await _urlMappingRepository.UpdateAsync(url);
->>>>>>> 37beda95
                 }
                 
                 var updatedCount = (bulkUpdateResult as Success<int>)!.res;
@@ -640,15 +610,24 @@
         
         public async Task<bool> RemoveAsync(string shortCode)
         {
-
-            var key = $"url:short:{shortCode}";
-#pragma warning disable CS8602 // Dereference of a possibly null reference.
-            bool deleted = await _redis.KeyDeleteAsync(key);
-#pragma warning restore CS8602 // Dereference of a possibly null reference.
-
-            //if (!deleted)
-            // throw new KeyNotFoundException($"ShortCode '{shortCode}' not found in cache.");
-            return deleted;
+            if (_redis == null) return false;
+            
+            // Enhanced cache invalidation for hybrid caching system
+            // Remove both redirect cache and entity cache entries
+            var deleteTasks = new[]
+            {
+                _redis.KeyDeleteAsync($"redirect:{shortCode}"),       // Hybrid: redirect cache
+                _redis.KeyDeleteAsync($"entity:short:{shortCode}"),   // Hybrid: entity cache by short code  
+                _redis.KeyDeleteAsync($"url:short:{shortCode}")       // Legacy: backward compatibility
+            };
+            
+            var results = await Task.WhenAll(deleteTasks);
+            bool anyDeleted = results.Any(r => r);
+            
+            _logger.LogInformation("Cache purge for shortCode '{ShortCode}': redirect={Redirect}, entity={Entity}, legacy={Legacy}", 
+                shortCode, results[0], results[1], results[2]);
+            
+            return anyDeleted;
         }
 
     }

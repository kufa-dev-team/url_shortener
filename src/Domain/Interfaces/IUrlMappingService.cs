using Domain.Entities;
using Domain.Result;

namespace Domain.Interfaces;

public interface IUrlMappingService
{
    Task<Result<UrlMapping>> CreateUrlMappingAsync(UrlMapping urlMapping, string? customShortCode = null);
    Task<Result<UrlMapping?>> GetByShortCodeAsync(string shortCode);
    Task<Result<bool>> UrlExistsAsync(string shortCode);
    Task<Result<UrlMapping?>> GetByIdAsync(int id);
    Task<Result<IEnumerable<UrlMapping>>> GetMostClickedUrlsAsync(int limit);
    Task<Result<IEnumerable<UrlMapping>>> GetActiveUrlsAsync();
    Task<Result<IEnumerable<UrlMapping>>> GetAllUrlsAsync();
    Task<Result<string>> RedirectToOriginalUrlAsync(string shortCode);
    Task<Result<bool>> DeleteUrlAsync(int id);
    Task<Result<UrlMapping>> UpdateUrlAsync(UrlMapping urlMapping, string? customShortCode = null);
<<<<<<< HEAD
    Task<Result<bool>> DeactivateExpiredUrlsAsync();
=======
    Task<Error?> DeactivateExpiredUrlsAsync();
     Task<bool> RemoveAsync(string shortCode);
>>>>>>> 37beda95
}<|MERGE_RESOLUTION|>--- conflicted
+++ resolved
@@ -15,10 +15,6 @@
     Task<Result<string>> RedirectToOriginalUrlAsync(string shortCode);
     Task<Result<bool>> DeleteUrlAsync(int id);
     Task<Result<UrlMapping>> UpdateUrlAsync(UrlMapping urlMapping, string? customShortCode = null);
-<<<<<<< HEAD
     Task<Result<bool>> DeactivateExpiredUrlsAsync();
-=======
-    Task<Error?> DeactivateExpiredUrlsAsync();
-     Task<bool> RemoveAsync(string shortCode);
->>>>>>> 37beda95
+    Task<bool> RemoveAsync(string shortCode);
 }